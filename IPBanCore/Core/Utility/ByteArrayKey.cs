﻿/*
MIT License

Copyright (c) 2012-present Digital Ruby, LLC - https://www.digitalruby.com

Permission is hereby granted, free of charge, to any person obtaining a copy
of this software and associated documentation files (the "Software"), to deal
in the Software without restriction, including without limitation the rights
to use, copy, modify, merge, publish, distribute, sublicense, and/or sell
copies of the Software, and to permit persons to whom the Software is
furnished to do so, subject to the following conditions:

The above copyright notice and this permission notice shall be included in all
copies or substantial portions of the Software.

THE SOFTWARE IS PROVIDED "AS IS", WITHOUT WARRANTY OF ANY KIND, EXPRESS OR
IMPLIED, INCLUDING BUT NOT LIMITED TO THE WARRANTIES OF MERCHANTABILITY,
FITNESS FOR A PARTICULAR PURPOSE AND NONINFRINGEMENT. IN NO EVENT SHALL THE
AUTHORS OR COPYRIGHT HOLDERS BE LIABLE FOR ANY CLAIM, DAMAGES OR OTHER
LIABILITY, WHETHER IN AN ACTION OF CONTRACT, TORT OR OTHERWISE, ARISING FROM,
OUT OF OR IN CONNECTION WITH THE SOFTWARE OR THE USE OR OTHER DEALINGS IN THE
SOFTWARE.
*/

using System;

namespace DigitalRuby.IPBanCore
{
    /// <summary>
    /// Allows using byte array as a key
    /// </summary>
    public struct ByteArrayKey
    {
        /// <summary>
        /// Bytes
        /// </summary>
        public byte[] Bytes { get; private set; }

        private readonly int _hashCode;

        private static int GetHashCode(Span<byte> bytes)
        {
            unchecked
            {
                int hash = 17;
                foreach (byte element in bytes)
                {
                    hash = hash * 31 + element;
                }
                return hash;
            }
        }

        /// <summary>
        /// Constructor
        /// </summary>
        /// <param name="bytes">Bytes</param>
        public ByteArrayKey(byte[] bytes)
        {
            Bytes = bytes;
            _hashCode = GetHashCode(bytes);
        }

        /// <summary>
        /// Check if equal to other byte array key
        /// </summary>
        /// <param name="obj">Other byte array key</param>
        /// <returns>True if equal, false otherwise</returns>
        public override bool Equals(object obj)
        {
<<<<<<< HEAD
            if (obj == null)
                return false;

            var other = (ByteArrayKey)obj;
            return Bytes.AsSpan().SequenceEqual(other.Bytes.AsSpan());
=======
            var other = obj as ByteArrayKey?;
            return other is not null && Bytes.AsSpan().SequenceEqual(other.Value.Bytes.AsSpan());
>>>>>>> 2c447a3e
        }

        /// <summary>
        /// Equals
        /// </summary>
        /// <param name="r1">Bytes1</param>
        /// <param name="r2">Bytes2</param>
        /// <returns>True if equal</returns>
        public static bool operator ==(ByteArrayKey r1, ByteArrayKey r2)
        {
            return r1.Equals(r2);
        }

        /// <summary>
        /// Not equals
        /// </summary>
        /// <param name="r1">Bytes1</param>
        /// <param name="r2">Bytes2</param>
        /// <returns>True if not equal</returns>
        public static bool operator !=(ByteArrayKey r1, ByteArrayKey r2)
        {
            return !r1.Equals(r2);
        }

        /// <summary>
        /// Get hash code for the bytes
        /// </summary>
        /// <returns>Hash code</returns>
        public override int GetHashCode()
        {
            return _hashCode;
        }
    }
}<|MERGE_RESOLUTION|>--- conflicted
+++ resolved
@@ -68,16 +68,8 @@
         /// <returns>True if equal, false otherwise</returns>
         public override bool Equals(object obj)
         {
-<<<<<<< HEAD
-            if (obj == null)
-                return false;
-
-            var other = (ByteArrayKey)obj;
-            return Bytes.AsSpan().SequenceEqual(other.Bytes.AsSpan());
-=======
             var other = obj as ByteArrayKey?;
             return other is not null && Bytes.AsSpan().SequenceEqual(other.Value.Bytes.AsSpan());
->>>>>>> 2c447a3e
         }
 
         /// <summary>
