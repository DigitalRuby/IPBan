--- conflicted
+++ resolved
@@ -163,11 +163,7 @@
                 {
                     Thread.Sleep(20);
                 }
-<<<<<<< HEAD
-                fileProcessingTimer.Dispose();
-=======
                 timer.Dispose();
->>>>>>> 2c447a3e
             }
 
             lock (watchedFiles)
